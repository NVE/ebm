import os
import pathlib
import sys

import pandas as pd
from dotenv import load_dotenv
from loguru import logger

from ebm.cmd.calibrate import run_calibration
from ebm.model.calibrate_energy_requirements import create_heating_rv
from ebm.cmd.run_calculation import calculate_building_category_area_forecast,  make_arguments, validate_years, \
    calculate_building_category_energy_requirements, calculate_heating_systems, calculate_energy_use, configure_loglevel
from ebm.model.building_category import BuildingCategory
from ebm.model.building_condition import BuildingCondition
from ebm.model.database_manager import DatabaseManager
from ebm.model.file_handler import FileHandler

from ebm.model.building_condition import BEMA_ORDER as building_condition_order
from ebm.model.building_category import BEMA_ORDER as building_category_order
from ebm.model.tek import BEMA_ORDER as tek_order

def main() -> int:
    """
    Main function to execute the script.

    This function serves as the entry point for the script. It handles argument parsing,
    initializes necessary components, and orchestrates the main workflow of the script.

    Returns
    -------
    exit code : int
        zero when the program exits gracefully
    """
    load_dotenv(pathlib.Path('.env'))

    configure_loglevel()

    logger.debug(f'Starting {sys.executable} {__file__}')

    program_name = 'calc-area-forecast'
    default_path = pathlib.Path('output/ebm_output.xlsx')

    arguments = make_arguments(program_name, default_path)

    # Make local variable from arguments for clarity
    building_categories = [BuildingCategory.from_string(b_c) for b_c in arguments.categories]
    if not building_categories:
        building_categories = list(BuildingCategory)
    building_conditions = [BuildingCondition(condition) for condition in arguments.conditions]

    # `;` Will normally be interpreted as line end when typed in a shell. If the
    # delimiter is empty make the assumption that the user used ;. An empty delimiter is not valid anyway.
    csv_delimiter = arguments.csv_delimiter if arguments.csv_delimiter else ';'

    # Make sure everything is working as expected
    validate_years(end_year=arguments.end_year, start_year=arguments.start_year)

    database_manager = DatabaseManager(file_handler=FileHandler(directory=arguments.input))

    # Create input directory if requested
    if arguments.create_input:
        database_manager.file_handler.create_missing_input_files()
        logger.info(f'Finished creating input files in {database_manager.file_handler.input_directory}')
        # Exit with 0 for success. The assumption is that the user would like to review the input before proceeding.
        return 0

    # Make sure all required files exists
    missing_files = database_manager.file_handler.check_for_missing_files()
    if missing_files:
        print(f"""
    Use {program_name} --create-input to create an input directory with default files in the current directory
    """.strip(),
              file=sys.stderr)
        return 2

    database_manager.file_handler.validate_input_files()
    output_file = arguments.output_file
    database_manager.file_handler.make_output_directory(output_file.parent)

    if output_file.is_file() and output_file != default_path and not arguments.force:
        # If the file already exists and is not the default, display error and exit unless --force was used.
        logger.error(f'{output_file}. already exists.')
        print(f"""
You can overwrite the {output_file}. by using --force: {program_name} {' '.join(sys.argv[1:])} --force
""".strip(),
              file=sys.stderr)
        return 1
    if output_file.name != '-' and not file_is_writable(output_file):
        logger.error(f'{output_file} is not writable')
        return 2

    logger.info('Loading area forecast')

    model = None
    calibration_year = arguments.calibration_year
    step_choice = arguments.step
    transform_to_horizontal_years = arguments.horizontal_years

    if calibration_year:
        model = run_calibration(database_manager, calibration_year)
        calibration_directory = pathlib.Path('kalibrering')
        if not calibration_directory.is_dir():
            calibration_directory.mkdir()
        calibration_manager = DatabaseManager(FileHandler(directory=calibration_directory))
        calibration_manager.file_handler.create_missing_input_files()
        create_heating_rv(calibration_manager)
    elif step_choice == 'energy-use':
        model = calculate_energy_use()
    else:
        for building_category in building_categories:
<<<<<<< HEAD
            df = extract_model(arguments, building_category, building_conditions, database_manager, step_choice)
            if model is None:
                model = df
=======
            if arguments.step == 'energy-use':
                output = calculate_energy_use()
                break
            else:
                area_forecast_result = calculate_building_category_area_forecast(
                    building_category=building_category,
                    database_manager=database_manager,
                    start_year=arguments.start_year,
                    end_year=arguments.end_year)

                df = area_forecast_result
                df = df.set_index(['building_category', 'TEK', 'building_condition', 'year'])

                if building_conditions:
                    df = df.loc[:, :, [str(s) for s in building_conditions]]
                if arguments.tek:
                    tek_in_index = [t for t in arguments.tek if any(df.index.isin([t], level=1))]
                    df = df.loc[:, tek_in_index, :]

            if 'energy-requirements' in arguments.step or 'heating-systems' in arguments.step:
                energy_requirements_result = calculate_building_category_energy_requirements(
                    building_category=building_category,
                    area_forecast=df,
                    database_manager=database_manager,
                    start_year=arguments.start_year,
                    end_year=arguments.end_year)
                df = energy_requirements_result
                if 'heating-systems' in arguments.step and building_category != BuildingCategory.STORAGE_REPAIRS:
                    df = calculate_heating_systems(energy_requirements=energy_requirements_result,
                                                   database_manager=database_manager)

            if output is None:
                output = df
>>>>>>> 0179fa57
            else:
                model = pd.concat([model, df])

    if transform_to_horizontal_years and (step_choice in ['area-forecast', 'energy-requirements']) and output_file.suffix=='.xlsx':
        write_horizontal_excel(output_file, model)
    else:
        write_result(output_file, csv_delimiter, model)

    if arguments.open:
        os.startfile(output_file, 'open')
    sys.exit(0)


def write_horizontal_excel(output_file: pathlib.Path, model: pd.DataFrame):
    logger.info(f'write horizontal {output_file}')
    hz = model.reset_index().copy()
    value_column = 'energy_requirement' if 'energy_requirement' in hz.columns else 'm2'
    hz = hz.groupby(by=['building_category', 'TEK', 'building_condition', 'year'], as_index=False).sum()[
        ['building_category', 'TEK', 'building_condition', 'year', value_column]]
    hz = hz.pivot(columns=['year'], index=['building_category', 'TEK', 'building_condition'], values=[
        value_column]).reset_index()

    hz = hz.sort_values(by=['building_category', 'TEK', 'building_condition'],
                        key=lambda x: x.map(building_category_order) if x.name == 'building_category' else x.map(
                            tek_order) if x.name == 'TEK' else x.map(
                            building_condition_order) if x.name == 'building_condition' else x)
    hz.columns = ['building_category', 'TEK', 'building_condition'] + [y for y in range(2020, 2051)]

    by_tek = model.reset_index().copy().groupby(by=['building_category', 'TEK', 'year'], as_index=False).sum()[
        ['building_category', 'TEK', 'year', value_column]]
    by_tek = by_tek.pivot(columns=['year'], index=['building_category', 'TEK']).reset_index()

    by_tek = by_tek.sort_values(by=['building_category', 'TEK'],
                                key=lambda x: x.map(
                                    building_category_order) if x.name == 'building_category' else x.map(
                                    tek_order) if x.name == 'TEK' else x)
    by_tek.columns = ['building_category', 'TEK'] + [y for y in range(2020, 2051)]

    by_bc = model.reset_index().copy().groupby(by=['building_category', 'year'], as_index=False).sum()[
        ['building_category', 'year', value_column]]
    by_bc = by_bc.pivot(columns=['year'], index=['building_category'], values=value_column).reset_index()
    by_bc = by_bc.sort_values(by=['building_category'],
                              key=lambda x: x.map(building_category_order) if x.name == 'building_category' else x)
    by_bc.columns = ['building_category'] + [y for y in range(2020, 2051)]

    with pd.ExcelWriter(output_file, mode='w', engine='openpyxl') as writer:
        hz.to_excel(writer, sheet_name='condition', index=False, startcol=2)
        by_tek.to_excel(writer, sheet_name='TEK', index=False, startcol=2)
        by_bc.to_excel(writer, sheet_name='category', index=False, startcol=2)


def extract_model(arguments, building_category, building_conditions, database_manager, step_choice):
    if building_category == BuildingCategory.STORAGE_REPAIRS:
        pass
    area_forecast_result = calculate_building_category_area_forecast(
        building_category=building_category,
        database_manager=database_manager,
        start_year=arguments.start_year,
        end_year=arguments.end_year)
    df = area_forecast_result
    df = df.set_index(['building_category', 'TEK', 'building_condition', 'year'])
    if building_conditions:
        df = df.loc[:, :, [str(s) for s in building_conditions]]
    if arguments.tek:
        tek_in_index = [t for t in arguments.tek if any(df.index.isin([t], level=1))]
        df = df.loc[:, tek_in_index, :]
    if 'energy-requirements' in step_choice or 'heating-systems' in step_choice:
        energy_requirements_result = calculate_building_category_energy_requirements(
            building_category=building_category,
            area_forecast=df,
            database_manager=database_manager,
            start_year=arguments.start_year,
            end_year=arguments.end_year)
        df = energy_requirements_result

        if 'heating-systems' in step_choice and building_category != BuildingCategory.STORAGE_REPAIRS:
            df = calculate_heating_systems(energy_requirements=energy_requirements_result,
                                           database_manager=database_manager)
    return df


def write_result(output_file, csv_delimiter, output):
    logger.debug(f'Writing to {output_file}')
    if str(output_file) == '-':
        try:
            print(output.to_markdown())

        except ImportError:
            print(output.to_string())
    elif output_file.suffix == '.csv':
        output.to_csv(output_file, sep=csv_delimiter)
        logger.info(f'Wrote {output_file}')
    else:
        excel_writer = pd.ExcelWriter(output_file, engine='openpyxl')
        output.to_excel(excel_writer, sheet_name='area forecast', merge_cells=False, freeze_panes=(1, 3))
        excel_writer.close()
        logger.info(f'Wrote {output_file}')


def file_is_writable(output_file: pathlib.Path) -> bool:
    access = os.access(output_file, os.W_OK) or not output_file.is_file()
    if not access:
        return False

    # It is not enough to check file access in Windows. We must also check that it is possible to open the file
    try:
        with output_file.open('a'):
            pass
    except PermissionError as ex:
        logger.error(str(ex) + '. File already open?')
        return False
    return access


if __name__ == '__main__':
    exit_code = main()
    sys.exit(exit_code)<|MERGE_RESOLUTION|>--- conflicted
+++ resolved
@@ -108,45 +108,9 @@
         model = calculate_energy_use()
     else:
         for building_category in building_categories:
-<<<<<<< HEAD
             df = extract_model(arguments, building_category, building_conditions, database_manager, step_choice)
             if model is None:
                 model = df
-=======
-            if arguments.step == 'energy-use':
-                output = calculate_energy_use()
-                break
-            else:
-                area_forecast_result = calculate_building_category_area_forecast(
-                    building_category=building_category,
-                    database_manager=database_manager,
-                    start_year=arguments.start_year,
-                    end_year=arguments.end_year)
-
-                df = area_forecast_result
-                df = df.set_index(['building_category', 'TEK', 'building_condition', 'year'])
-
-                if building_conditions:
-                    df = df.loc[:, :, [str(s) for s in building_conditions]]
-                if arguments.tek:
-                    tek_in_index = [t for t in arguments.tek if any(df.index.isin([t], level=1))]
-                    df = df.loc[:, tek_in_index, :]
-
-            if 'energy-requirements' in arguments.step or 'heating-systems' in arguments.step:
-                energy_requirements_result = calculate_building_category_energy_requirements(
-                    building_category=building_category,
-                    area_forecast=df,
-                    database_manager=database_manager,
-                    start_year=arguments.start_year,
-                    end_year=arguments.end_year)
-                df = energy_requirements_result
-                if 'heating-systems' in arguments.step and building_category != BuildingCategory.STORAGE_REPAIRS:
-                    df = calculate_heating_systems(energy_requirements=energy_requirements_result,
-                                                   database_manager=database_manager)
-
-            if output is None:
-                output = df
->>>>>>> 0179fa57
             else:
                 model = pd.concat([model, df])
 
@@ -199,8 +163,6 @@
 
 
 def extract_model(arguments, building_category, building_conditions, database_manager, step_choice):
-    if building_category == BuildingCategory.STORAGE_REPAIRS:
-        pass
     area_forecast_result = calculate_building_category_area_forecast(
         building_category=building_category,
         database_manager=database_manager,
