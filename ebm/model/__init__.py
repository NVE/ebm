from .buildings import Buildings
from .tek import TEK
from .database_manager import DatabaseManager
from .file_handler import FileHandler
from .scurve import SCurve
<<<<<<< HEAD
=======
from .new_buildings import NewBuildings
>>>>>>> be9c5bcd
from .building_category import BuildingCategory<|MERGE_RESOLUTION|>--- conflicted
+++ resolved
@@ -3,8 +3,5 @@
 from .database_manager import DatabaseManager
 from .file_handler import FileHandler
 from .scurve import SCurve
-<<<<<<< HEAD
-=======
 from .new_buildings import NewBuildings
->>>>>>> be9c5bcd
 from .building_category import BuildingCategory