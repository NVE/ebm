--- conflicted
+++ resolved
@@ -53,18 +53,9 @@
         - shares_condition (dict): A dictionary where the keys are the condition names and the values are
                                    the shares per condition for each TEK.
         """
-<<<<<<< HEAD
-        shares_condition = SharesPerCondition(self.tek_list, self.tek_params, self.scurves, self.never_shares,
-                                              model_start_year=years.start,
-                                              model_end_year=years.end)
-
-        shares_per_condition = shares_condition.shares_per_condition
-        return shares_per_condition
-=======
-        shares = SharesPerCondition(self.tek_list, self.tek_params, self.scurves, self.never_shares)
+        shares = SharesPerCondition(self.tek_list, self.tek_params, self.scurves, self.never_shares, years)
         shares_condition = shares.calc_shares_all_conditions_teks()
         return shares_condition   
->>>>>>> ebba832e
 
     def get_shares_per_condition(self, condition: str) -> typing.Dict:
         """
