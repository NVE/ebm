--- conflicted
+++ resolved
@@ -22,17 +22,11 @@
     CONSTRUCTION_BUILDING_CATEGORY_AREA = 'construction_building_category_yearly.csv'
     AREA_PARAMETERS = 'area_parameters.csv'
 
-<<<<<<< HEAD
-    def __init__(self, input_folder: str = 'input'):
-
-        self.input_folder = input_folder
-=======
     def __init__(self):
         self.input_folder = 'input'
         self.files_to_check = [self.TEK_ID, self.TEK_PARAMS, self.SCURVE_PARAMETERS, self.CONSTRUCTION_POPULATION,
                                self.CONSTRUCTION_BUILDING_CATEGORY_SHARE, self.CONSTRUCTION_BUILDING_CATEGORY_AREA,
                                self.AREA_PARAMETERS]
->>>>>>> b1b59441
 
     def get_file(self, file_name: str) -> pd.DataFrame:
         """
