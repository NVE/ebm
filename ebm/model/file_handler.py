import os
import pathlib

from loguru import logger
import pandas as pd

# TODO: 
# change so that get_file can read 'any' fileformat? So that filetype (e.g. xlsx) don't need to be specified in filenames.  

class FileHandler:
    """
    Handles file operations.
    """

    # Filenames
<<<<<<< HEAD
    BUILDING_CATEGORIES = 'building_categories.csv'
    BUILDING_CONDITIONS = 'building_conditions.csv'
    TEK_ID = 'TEK_ID.csv'
    TEK_PARAMS = 'TEK_parameters.csv'
    SCURVE_PARAMETERS = 'scurve_parameters.csv'
    CONSTRUCTION_POPULATION = 'nybygging_befolkning.csv'
    CONSTRUCTION_BUILDING_CATEGORY_SHARE = 'nybygging_husandeler.csv'
    CONSTRUCTION_BUILDING_CATEGORY_AREA = 'nybygging_ssb_05940_areal.csv'
    AREA_PARAMETERS = 'area_parameters.csv'
=======
    BUILDING_CATEGORIES = 'building_categories.xlsx'
    BUILDING_CONDITIONS = 'building_conditions.xlsx'
    TEK_ID = 'TEK_ID.xlsx'
    TEK_PARAMS = 'TEK_parameters.xlsx'
    S_CURVES = 's_curves.xlsx'
    CONSTRUCTION_POPULATION = 'new_buildings_population.csv'
    CONSTRUCTION_BUILDING_CATEGORY_SHARE = 'new_buildings_house_share.csv'
    CONSTRUCTION_BUILDING_CATEGORY_AREA = 'new_buildings_floor_area.csv'
    CONSTRUCTION_BUILDING_CATEGORY_AREA_BY_TEK = 'areal_parametre.csv'
>>>>>>> 30c6228a

    def __init__(self):

        self.input_folder = 'input'

    def get_file(self, file_name: str) -> pd.DataFrame:
        """
        Finds and returns a file by searching in the folder defined by self.input_folder.

        Parameters:
        - file_name (str): Name of the file to retrieve.

        Returns:
        - file_df (pd.DataFrame): DataFrame containing file data.
        """
        logger.debug(f'get_file {file_name}')
        file_path: pathlib.Path = pathlib.Path(self.input_folder) / file_name

        try:
            if file_path.suffix == '.xlsx':
                file_df = pd.read_excel(file_path)
            elif file_path.suffix == '.csv':
                file_df = pd.read_csv(file_path)
            else:
                msg = f'{file_name} is not of type xlsx or csv'
                logger.error(msg)
                raise ValueError(msg)
            return file_df
        except FileNotFoundError as ex:
            logger.exception(ex)
            logger.debug(f'Current directory is {os.getcwd()}')
            logger.error(f'Unable to open {file_path}. File not found.')
            raise
        except PermissionError as ex:
            logger.exception(ex)
            logger.error(f'Unable to open {file_path}. Permission denied.')
            raise
        except IOError as ex:
            logger.exception(ex)
            logger.error(f'Unable to open {file_path}. Unable to read file.')
            raise

    def get_building_categories(self) -> pd.DataFrame:
        """
        Get building categories DataFrame.

        Returns:
        - building_categories (pd.DataFrame): DataFrame containing building categories.
        """
        building_categories = self.get_file(self.BUILDING_CATEGORIES)
        return building_categories

    def get_building_conditions(self) -> pd.DataFrame:
        """
        Get building conditions DataFrame.

        Returns:
        - building_conditions (pd.DataFrame): DataFrame containing building conditions.
        """
        building_conditions = self.get_file(self.BUILDING_CONDITIONS)
        return building_conditions
    
    def get_tek_id(self):
        """
        Get TEK ID DataFrame.

        Returns:
        - tek_id (pd.DataFrame): DataFrame containing TEK IDs.
        """        
        tek_id = self.get_file(self.TEK_ID)
        return tek_id

    def get_tek_params(self) -> pd.DataFrame:
        """
        Get TEK parameters DataFrame.

        Returns:
        - tek_params (pd.DataFrame): DataFrame containing TEK parameters.
        """
        tek_params = self.get_file(self.TEK_PARAMS)
        return tek_params
    
    def get_scurve_params(self) -> pd.DataFrame:
        """
        Get S-curve parameters DataFrame.

        Returns:
        - scurve_params (pd.DataFrame): DataFrame containing S-curve parameters.
        """
        scurve_params = self.get_file(self.SCURVE_PARAMETERS)
        return scurve_params

    def get_construction_population(self) -> pd.DataFrame:
        """
        Get population and household size DataFrame from a file.

        Returns:
        - construction_population (pd.DataFrame): Dataframe containing population numbers
          year population household_size
        """
        return self.get_file(self.CONSTRUCTION_POPULATION)

    def get_construction_building_category_share(self) -> pd.DataFrame:
        """
        Get building category share by year DataFrame from a file.

        The number can be used in conjunction with number of households to calculate total number
        of buildings of category house and apartment block

        Returns:
        - construction_population (pd.DataFrame): Dataframe containing population numbers
          "year", "Andel nye småhus", "Andel nye leiligheter", "Areal nye småhus", "Areal nye leiligheter"
        """
        return self.get_file(self.CONSTRUCTION_BUILDING_CATEGORY_SHARE)

    def get_building_category_area(self) -> pd.DataFrame:
        """
        Get population and household size DataFrame from a file.

        Returns:
        - construction_population (pd.DataFrame): Dataframe containing population numbers
          "area","type of building","2010","2011"
        """
        return self.get_file(self.CONSTRUCTION_BUILDING_CATEGORY_AREA)

    def get_area_parameters(self) -> pd.DataFrame:
        """
        Get dataframe with area parameters.

        Returns:
        - area_parameters (pd.DataFrame): Dataframe containing total area (m^2) per
                                          building category and TEK. 
        """
        return self.get_file(self.AREA_PARAMETERS)




<|MERGE_RESOLUTION|>--- conflicted
+++ resolved
@@ -4,8 +4,6 @@
 from loguru import logger
 import pandas as pd
 
-# TODO: 
-# change so that get_file can read 'any' fileformat? So that filetype (e.g. xlsx) don't need to be specified in filenames.  
 
 class FileHandler:
     """
@@ -13,7 +11,6 @@
     """
 
     # Filenames
-<<<<<<< HEAD
     BUILDING_CATEGORIES = 'building_categories.csv'
     BUILDING_CONDITIONS = 'building_conditions.csv'
     TEK_ID = 'TEK_ID.csv'
@@ -23,17 +20,6 @@
     CONSTRUCTION_BUILDING_CATEGORY_SHARE = 'nybygging_husandeler.csv'
     CONSTRUCTION_BUILDING_CATEGORY_AREA = 'nybygging_ssb_05940_areal.csv'
     AREA_PARAMETERS = 'area_parameters.csv'
-=======
-    BUILDING_CATEGORIES = 'building_categories.xlsx'
-    BUILDING_CONDITIONS = 'building_conditions.xlsx'
-    TEK_ID = 'TEK_ID.xlsx'
-    TEK_PARAMS = 'TEK_parameters.xlsx'
-    S_CURVES = 's_curves.xlsx'
-    CONSTRUCTION_POPULATION = 'new_buildings_population.csv'
-    CONSTRUCTION_BUILDING_CATEGORY_SHARE = 'new_buildings_house_share.csv'
-    CONSTRUCTION_BUILDING_CATEGORY_AREA = 'new_buildings_floor_area.csv'
-    CONSTRUCTION_BUILDING_CATEGORY_AREA_BY_TEK = 'areal_parametre.csv'
->>>>>>> 30c6228a
 
     def __init__(self):
 
@@ -165,7 +151,7 @@
 
         Returns:
         - area_parameters (pd.DataFrame): Dataframe containing total area (m^2) per
-                                          building category and TEK. 
+                                          building category and TEK.
         """
         return self.get_file(self.AREA_PARAMETERS)
 
