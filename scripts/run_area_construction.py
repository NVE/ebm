--- conflicted
+++ resolved
@@ -15,34 +15,15 @@
 
 buildings = Buildings.build_buildings(building_category=building_category,
                                       database_manager=database_manager)
-<<<<<<< HEAD
 
-area_forecast = buildings.build_area_forecast(database_manager=database_manager,
-                                              start_year=START_YEAR,
-                                              end_year=END_YEAR)
-demolition_floor_area = area_forecast.calc_total_demolition_area_per_year()
+years = [y for y in range(2010, 2050 + 1)]
+demolition_floor_area = pd.Series(data=area_forecast.calc_total_demolition_area_per_year(), index=years)
 
-yearly_constructed = ConstructionCalculator.calculate_construction(
-    building_category=building_category,
-    demolition_floor_area=pd.Series(data=demolition_floor_area, index=YEARS),
-    database_manager=database_manager)
+yearly_constructed = ConstructionCalculator.calculate_construction(building_category, demolition_floor_area, database_manager)
 
-result = area_forecast.calc_area_with_construction(yearly_constructed.accumulated_constructed_floor_area.tolist())
-=======
+constructed_floor_area = yearly_constructed.accumulated_constructed_floor_area
 
-area_forecast = buildings.build_area_forecast(database_manager=database_manager,
-                                              start_year=START_YEAR,
-                                              end_year=END_YEAR)
-
-demolition_floor_area = pd.Series(data=area_forecast.calc_total_demolition_area_per_year(), index=YEARS)
-
-yearly_constructed = ConstructionCalculator.calculate_construction(building_category=building_category,
-                                                                   demolition_floor_area=demolition_floor_area,
-                                                                   database_manager=database_manager)
-
-result = area_forecast.calc_area_with_construction([v for v in yearly_constructed.accumulated_constructed_floor_area])
-
->>>>>>> f862fb91
+result = area_forecast.calc_area_with_construction([v for v in constructed_floor_area])
 
 for tek, building_condition in result.items():
     df = pd.DataFrame(data=building_condition, index=YEARS)
