import io
import itertools

import numpy as np
import pandas as pd
import pandera as pa
import pytest

from ebm.model.building_category import BuildingCategory
from ebm.model.building_condition import BuildingCondition
from ebm.model.data_classes import YearRange
from ebm.validators import (tek_parameters,
                            area_parameters,
                            construction_building_category_yearly,
                            new_buildings_house_share,
                            population,
                            scurve_parameters,
<<<<<<< HEAD
                            energy_by_floor_area,
                            heating_reduction,
                            check_overlapping_tek_periods)
=======
                            energy_requirement_original_condition,
                            energy_requirement_reduction_per_condition,
                            energy_requirement_yearly_improvements,
                            heating_systems,
                            energy_requirement_policy_improvements, area_per_person)
>>>>>>> dbe24168


@pytest.fixture
def ok_tek_parameters() -> pd.DataFrame:
    return pd.DataFrame({
        'TEK': ['PRE_TEK49_1940', 'TEK69_COM', 'TEK07'],
        'building_year': [1940, 1978, 1990],
        'period_start_year': [0, 1956, 2014],
        'period_end_year': [1955, 2013, 2050]
    })


def test_tek_overlapping_periods():
    df = pd.DataFrame({
        'TEK': ['PRE_TEK49_1940', 'TEK07'],
        'building_year': [1940, 1990],
        'period_start_year': [0, 2014],
        'period_end_year': [1955, 2050]
    })
    
    with pytest.raises(pa.errors.SchemaError):
        tek_parameters.validate(df)


def test_tek_overlapping_periods_when_tek_parameters_are_unsorted():
    df = pd.DataFrame([{'TEK':'TEK3', 'building_year': 1955, 'period_start_year': 1951, 'period_end_year': 2050},
                       {'TEK':'TEK2', 'building_year': 1945, 'period_start_year': 1940, 'period_end_year': 1950}])
    
    pd.testing.assert_series_equal(
        check_overlapping_tek_periods(df),
        pd.Series([True, True]), check_index=False)
    


def test_tek_parameters_when_all_are_correct(ok_tek_parameters: pd.DataFrame):
    tek_parameters.validate(ok_tek_parameters)


def test_tek_parameters_require_tek(ok_tek_parameters: pd.DataFrame):
    ok_tek_parameters.loc[len(ok_tek_parameters)] = ['', 2030, 2025, 2071]

    with pytest.raises(pa.errors.SchemaError):
        tek_parameters.validate(ok_tek_parameters)


@pytest.mark.parametrize('building_year', [-1, None, 'building_year', 2071])
def test_tek_parameters_building_year(ok_tek_parameters: pd.DataFrame, building_year):
    ok_tek_parameters.loc[len(ok_tek_parameters)] = ['TEK10', building_year, 2007, 2025]

    with pytest.raises(pa.errors.SchemaError):
        tek_parameters.validate(ok_tek_parameters)


@pytest.mark.parametrize('start_year', ['period_start_year', -1, 2071])
def test_tek_parameters_period_start_year(ok_tek_parameters: pd.DataFrame, start_year):
    ok_tek_parameters.loc[len(ok_tek_parameters)] = ['TEK10', 2011, start_year, 2070]

    with pytest.raises(pa.errors.SchemaError):
        tek_parameters.validate(ok_tek_parameters)


@pytest.mark.parametrize('start_year,end_year', [(2007, -1), (2007, None), (2007, 'period_end_year'), (2024, 2007)])
def test_tek_parameters_period_end_year(ok_tek_parameters: pd.DataFrame, start_year, end_year):
    ok_tek_parameters.loc[len(ok_tek_parameters)] = ['TEK10', 2011, start_year, end_year]

    with pytest.raises(pa.errors.SchemaError):
        tek_parameters.validate(ok_tek_parameters)


def test_tek_parameters_duplicate_tek(ok_tek_parameters):
    ok_tek_parameters.loc[len(ok_tek_parameters)] = ['TEK10', 2011, 2000, 2020]
    ok_tek_parameters.loc[len(ok_tek_parameters)] = ['TEK10', 2012, 2001, 2021]

    with pytest.raises(pa.errors.SchemaError):
        tek_parameters.validate(ok_tek_parameters)


def test_area_parameters_building_categories():
    rows = [[str(building_category), 'TEK10', 10000] for building_category in BuildingCategory]
    df = pd.DataFrame(data=rows, columns=['building_category', 'TEK', 'area'])

    area_parameters.validate(df)


def test_area_parameters_raises_schema_error_on_unknown_building_category():
    rows = [['CASTLE', 'TEK10', 10000]]
    df = pd.DataFrame(data=rows, columns=['building_category', 'TEK', 'area'])

    with pytest.raises(pa.errors.SchemaError):
        area_parameters.validate(df)


def test_area_parameters_raises_schema_error_on_illegal_area():
    rows = [[BuildingCategory.HOUSE, 'TEK10', -1]]
    df = pd.DataFrame(data=rows, columns=['building_category', 'TEK', 'area'])

    with pytest.raises(pa.errors.SchemaError):
        area_parameters.validate(df)


@pytest.fixture
def ok_construction_building_category_yearly():
    return pd.DataFrame(data=[
        {'year': 2010, 'house': 1.1, 'apartment_block': 1.2, 'kindergarten': 1.3, 'school': 1.4,
         'university': 1.5, 'office': 1.6, 'retail': 1.7, 'hotel': 1.8, 'hospital': 1.9, 'nursing_home': 1.11,
         'culture': 1.12, 'sports': 1.13, 'storage_repairs': 1.14},
        {'year': 2011, 'house': 2, 'apartment_block': 3, 'kindergarten': 4, 'school': 5,
         'university': 6, 'office': 7, 'retail': 8, 'hotel': 9, 'hospital': 10, 'nursing_home': 11,
         'culture': 12, 'sports': 13, 'storage_repairs': 14},
        {'year': 2012, 'house': None, 'apartment_block': None, 'kindergarten': 4, 'school': 5,
         'university': 6, 'office': 7, 'retail': 8, 'hotel': 9, 'hospital': 10, 'nursing_home': 11,
         'culture': 12, 'sports': 13, 'storage_repairs': 14},
        {'year': 2013, 'house': None, 'apartment_block': None, 'kindergarten': 4.2, 'school': 4.3,
         'university': 4.4, 'office': 4.5, 'retail': 4.6, 'hotel': 4.7, 'hospital': 4.8, 'nursing_home': 4.9,
         'culture': 4.1, 'sports': 4.11, 'storage_repairs': 4.12}])


def test_construction_building_category_yearly(ok_construction_building_category_yearly):
    """
    Test that construction_building_category_yearly supports:
        - float
        - int to float
        - empty value for house and apartment_block
    """

    result: pd.DataFrame = construction_building_category_yearly.validate(ok_construction_building_category_yearly)
    assert result['year'].dtype == np.int64
    pd.testing.assert_series_equal(left=result['year'],
                                   right=pd.Series([2010, 2011, 2012, 2013]),
                                   check_names=False,
                                   check_index=False)

    assert result['house'].dtype == np.float64
    pd.testing.assert_series_equal(left=result['house'],
                                   right=pd.Series([1.1, 2.0, np.nan, np.nan]),
                                   check_names=False,
                                   check_index=False)

    assert result['kindergarten'].dtype == np.float64
    pd.testing.assert_series_equal(left=result['kindergarten'],
                                   right=pd.Series([1.3, 4.0, 4.0, 4.2]),
                                   check_names=False,
                                   check_index=False)


@pytest.mark.parametrize('building_category,row', itertools.product(
    [b for b in [BuildingCategory.HOUSE, BuildingCategory.APARTMENT_BLOCK, BuildingCategory.STORAGE_REPAIRS]], 
    [0, 1, 2, 3]))
def test_construction_building_category_yearly_commercial_area(ok_construction_building_category_yearly,
                                                               building_category: BuildingCategory,
                                                               row: int):
    """ Test that building category raises SchemaError when area is empty or less than zero"""
    if building_category.is_residential() and row > 1:
        # Skip test. The rows 2 to 5 are supposed to be empty for residential.
        return

    # Prevent this test running on a non-existing row
    if ok_construction_building_category_yearly.loc[row].empty:
        raise ValueError(f'Row {row} was not found in ok_construction_building_category_yearly')

    ok_construction_building_category_yearly.loc[row, building_category] = -0.1
    with pytest.raises(pa.errors.SchemaError):
        construction_building_category_yearly.validate(ok_construction_building_category_yearly)
    ok_construction_building_category_yearly.loc[row, building_category] = None
    with pytest.raises(pa.errors.SchemaError):
        construction_building_category_yearly.validate(ok_construction_building_category_yearly)
    ok_construction_building_category_yearly.loc[row, building_category] = ''
    with pytest.raises(pa.errors.SchemaError):
        construction_building_category_yearly.validate(ok_construction_building_category_yearly)


@pytest.mark.parametrize('building_category', [BuildingCategory.HOUSE, BuildingCategory.APARTMENT_BLOCK])
def test_construction_building_category_yearly_residential_area(
        ok_construction_building_category_yearly,
        building_category):
    """ Test that residential building categories raises SchemaError when
        - area is empty or less than zero after
        -
    """
    df1 = ok_construction_building_category_yearly.copy()
    last_row = len(df1)-1
    df1.loc[last_row, building_category] = None
    construction_building_category_yearly.validate(df1)

    df1.loc[last_row, building_category] = 1
    with pytest.raises(pa.errors.SchemaError):
        construction_building_category_yearly.validate(df1)


@pytest.fixture
def new_buildings_house_share_df():
    return pd.DataFrame(
        data=[[2010, 0.6131112606550, 0.3868887393450, 175, 75], [2011, 0.6284545545246, 0.3715454454754, 175, 75]],
        columns=['year',
                 'new_house_share',
                 'new_apartment_block_share',
                 'floor_area_new_house',
                 'flood_area_new_apartment_block']
    )


def test_new_buildings_house_share_ok(new_buildings_house_share_df):
    new_buildings_house_share.validate(new_buildings_house_share_df)


@pytest.mark.parametrize('column, too_low, too_high',
                         [('year', 2009, 2071),
                          ('new_house_share', -0.01, 1.01),
                          ('new_apartment_block_share', -0.01, 1.01),
                          ('floor_area_new_house', 0, 1001),
                          ('flood_area_new_apartment_block', 0, 1001)])
def test_new_buildings_house_share_value_ranges(new_buildings_house_share_df, column, too_low, too_high):
    new_buildings_house_share.validate(new_buildings_house_share_df)

    new_buildings_house_share_df.loc[0, column] = too_low
    with pytest.raises(pa.errors.SchemaError):
        new_buildings_house_share.validate(new_buildings_house_share_df)

    new_buildings_house_share_df.loc[0, column] = too_high
    with pytest.raises(pa.errors.SchemaError):
        new_buildings_house_share.validate(new_buildings_house_share_df)


def test_new_buildings_house_share_sum_of_share_should_be_1(new_buildings_house_share_df):
    new_buildings_house_share_df.loc[0, 'new_apartment_block_share'] = 1.0
    new_buildings_house_share_df.loc[0, 'new_house_share'] = 1.0

    with pytest.raises(pa.errors.SchemaError):
        new_buildings_house_share.validate(new_buildings_house_share_df)


def test_population_ok(new_buildings_house_share_df):
    standard_years = [(y, 4858199, 2.22) for y in YearRange(2001, 2070)]

    df = pd.DataFrame(data=[(2000, 4000000, np.nan, )] + standard_years,
                      columns=['year', 'population', 'household_size'])

    population.validate(df)

    household_df = df.copy()
    household_df.loc[0, 'household_size'] = -1.0
    with pytest.raises(pa.errors.SchemaError):
        population.validate(household_df)

    population_df = df.copy()
    population_df.loc[0, 'population'] = -1.0
    with pytest.raises(pa.errors.SchemaError):
        population.validate(population_df)


def test_population_coerce_values(new_buildings_house_share_df):
    df = pd.DataFrame(data=[(float(y), 4858199.0, 2) for y in YearRange(2010, 2070)],
                      columns=['year', 'population', 'household_size'])

    population.validate(df)


@pytest.fixture
def s_curves() -> pd.DataFrame:
    df = pd.DataFrame(
        columns=['building_category', 'condition', 'earliest_age_for_measure', 'average_age_for_measure',
                 'rush_period_years', 'last_age_for_measure', 'rush_share', 'never_share'],
        data=[[f'{BuildingCategory.HOUSE}', f'{BuildingCondition.SMALL_MEASURE}', 2, 23, 30, 80, 0.8, 0.01],
              [f'{BuildingCategory.HOUSE}', f'{BuildingCondition.RENOVATION}', 10, 37, 24, 750, 0.65, 0.05],
              [f'{BuildingCategory.HOUSE}', f'{BuildingCondition.DEMOLITION}', 60, 90, 40, 150, 0.7, 0.05]])
    return df


def test_scurve_parameters_ok(s_curves):
    scurve_parameters.validate(s_curves)


def test_scurve_parameters_reject_invalid_building_category(s_curves):
    s_curves.loc[0, 'building_category'] = 'småhus'

    with pytest.raises(pa.errors.SchemaError):
        scurve_parameters.validate(s_curves)


def test_scurve_parameters_reject_invalid_condition(s_curves):
    s_curves.loc[0, 'condition'] = 'INVALID'
    with pytest.raises(pa.errors.SchemaError):
        scurve_parameters.validate(s_curves)


@pytest.mark.parametrize('attribute', ('earliest_age_for_measure',
                                       'average_age_for_measure',
                                       'rush_period_years',
                                       'last_age_for_measure'))
def test_scurve_parameters_reject_invalid_age(s_curves, attribute):
    s_curves.loc[0, attribute] = 0
    with pytest.raises(pa.errors.SchemaError):
        scurve_parameters.validate(s_curves)


@pytest.mark.parametrize('attribute', ('rush_share', 'never_share'))
def test_scurve_parameters_reject_invalid_share(s_curves, attribute):
    s_curves.loc[0, attribute] = 0
    with pytest.raises(pa.errors.SchemaError):
        scurve_parameters.validate(s_curves)
    s_curves.loc[0, attribute] = 1.01
    with pytest.raises(pa.errors.SchemaError):
        scurve_parameters.validate(s_curves)


@pytest.fixture
def energy_by_floor_area_df():
    return pd.DataFrame(
        data=[['house', 'TEK69', 'lighting', 0.0],
              ['apartment_block', 'TEK69', 'lighting', 1.234]],
        columns=['building_category', 'TEK', 'purpose', 'kwh_m2'])


def test_energy_by_floor_area(energy_by_floor_area_df):
    energy_requirement_original_condition.validate(energy_by_floor_area_df)


def test_energy_by_floor_area_raise_schema_error_on_unknown_building_category(energy_by_floor_area_df):
    energy_by_floor_area_df.loc[:, 'building_category'] = 'småhus'

    with pytest.raises(pa.errors.SchemaError):
        energy_requirement_original_condition.validate(energy_by_floor_area_df)


def test_energy_by_floor_area_raise_schema_error_on_unknown_tek(energy_by_floor_area_df):
    energy_by_floor_area_df.loc[:, 'TEK'] = 'TAKK'

    with pytest.raises(pa.errors.SchemaError):
        energy_requirement_original_condition.validate(energy_by_floor_area_df)


def test_energy_by_floor_area_raise_schema_error_on_illegal_kwhm(energy_by_floor_area_df):
    energy_by_floor_area_df.loc[0, 'kwh_m2'] = -0.1

    with pytest.raises(pa.errors.SchemaError):
        energy_requirement_original_condition.validate(energy_by_floor_area_df)


def test_energy_by_floor_area_raise_schema_error_on_unknown_purpose(energy_by_floor_area_df):
    energy_by_floor_area_df.loc[0, 'purpose'] = 'lys og varme'

    with pytest.raises(pa.errors.SchemaError):
        energy_requirement_original_condition.validate(energy_by_floor_area_df)


@pytest.fixture
def original_condition_df():
    return pd.DataFrame(columns=['building_category', 'TEK', 'purpose', 'kwh_m2'],
                        data=[
                            ['apartment_block', 'PRE_TEK49_RES_1950', 'cooling', 1.1],
                            ['apartment_block', 'PRE_TEK49_RES_1950', 'electrical_equipment', 2.2],
                            ['apartment_block', 'PRE_TEK49_RES_1950', 'fans_and_pumps', 3.3],
                            ['apartment_block', 'PRE_TEK49_RES_1950', 'heating_dhw', 4.4],
                            ['apartment_block', 'PRE_TEK49_RES_1950', 'heating_rv', 5.5],
                            ['apartment_block', 'PRE_TEK49_RES_1950', 'lighting', 5.5],
                            ['default', 'default', 'default', 0]
                        ])


def test_energy_req_original_condition(original_condition_df):
    energy_requirement_original_condition.validate(original_condition_df)


def test_energy_req_original_condition_require_valid_building_cat(original_condition_df):
    original_condition_df.loc[0, 'building_category'] = 'not_a_building_category'
    with pytest.raises(pa.errors.SchemaError):
        energy_requirement_original_condition.validate(original_condition_df)


def test_energy_req_original_condition_require_valid_tek(original_condition_df):
    original_condition_df.loc[0, 'TEK'] = 'TAKK'
    with pytest.raises(pa.errors.SchemaError):
        energy_requirement_original_condition.validate(original_condition_df)


def test_energy_req_original_condition_require_valid_purpose(original_condition_df):
    original_condition_df.loc[0, 'purpose'] = 'not_a_purpose'
    with pytest.raises(pa.errors.SchemaError):
        energy_requirement_original_condition.validate(original_condition_df)


def test_energy_req_original_condition_require_value_greater_than_or_equal_to_zero(original_condition_df):
    original_condition_df.loc[0, 'kwh_m2'] = -1
    with pytest.raises(pa.errors.SchemaError):
        energy_requirement_original_condition.validate(original_condition_df)


def test_energy_req_original_condition_require_unique_rows():
    duplicate_df = pd.DataFrame(columns=['building_category', 'TEK', 'purpose', 'kwh_m2'],
                                data=[
                                    ['apartment_block', 'PRE_TEK49_RES_1950', 'cooling', 1.1],
                                    ['apartment_block', 'PRE_TEK49_RES_1950', 'cooling', 1.1],
                                    ['apartment_block', 'PRE_TEK49_RES_1950', 'cooling', 2.1],
                                ])
    with pytest.raises(pa.errors.SchemaError):
        energy_requirement_original_condition.validate(duplicate_df)


# TODO: add test for special case with conditions
@pytest.fixture
def reduction_per_condition_df():
    return pd.DataFrame(columns=['building_category', 'TEK', 'purpose', 'building_condition', 'reduction_share'],
                        data=[['house', 'default', 'heating_rv', 'original_condition', 0.1],
                              ['house', 'default', 'heating_rv', 'small_measure', 0.2],
                              ['house', 'default', 'heating_rv', 'renovation', 0.3],
                              ['house', 'default', 'heating_rv', 'renovation_and_small_measure', 0.4],
                              ['house', 'TEK21', 'heating_rv', 'original_condition', 0.5],
                              ['house', 'TEK21', 'heating_rv', 'small_measure', 0.6],
                              ['house', 'TEK21', 'heating_rv', 'renovation', 0.7],
                              ['house', 'TEK21', 'heating_rv', 'renovation_and_small_measure', 0.8]])


def test_energy_req_reduction_per_condition(reduction_per_condition_df):
    energy_requirement_reduction_per_condition.validate(reduction_per_condition_df)


def test_energy_req_reduction_per_condition_require_valid_building_cat(reduction_per_condition_df):
    reduction_per_condition_df.loc[0, 'building_category'] = 'not_a_building_category'
    with pytest.raises(pa.errors.SchemaError):
        energy_requirement_reduction_per_condition.validate(reduction_per_condition_df)


def test_energy_req_reduction_per_condition_allows_default_building_cat(reduction_per_condition_df):
    reduction_per_condition_df.iloc[0:4, reduction_per_condition_df.columns.get_loc('building_category')] = 'default'
    energy_requirement_reduction_per_condition.validate(reduction_per_condition_df)


def test_energy_req_reduction_per_condition_require_valid_tek(reduction_per_condition_df):
    reduction_per_condition_df.loc[0, 'TEK'] = 'TAKK'
    with pytest.raises(pa.errors.SchemaError):
        energy_requirement_reduction_per_condition.validate(reduction_per_condition_df)


def test_energy_req_reduction_per_condition_allows_default_tek(reduction_per_condition_df):
    reduction_per_condition_df.iloc[0:4, reduction_per_condition_df.columns.get_loc('TEK')] = 'default'
    energy_requirement_reduction_per_condition.validate(reduction_per_condition_df)


def test_energy_req_reduction_per_condition_require_valid_purpose(reduction_per_condition_df):
    reduction_per_condition_df.loc[0, 'purpose'] = 'not_a_purpose'
    with pytest.raises(pa.errors.SchemaError):
        energy_requirement_reduction_per_condition.validate(reduction_per_condition_df)


def test_energy_req_reduction_per_condition_allows_default_purpose(reduction_per_condition_df):
    reduction_per_condition_df.iloc[0:4, reduction_per_condition_df.columns.get_loc('purpose')] = 'default'
    energy_requirement_reduction_per_condition.validate(reduction_per_condition_df)


def test_energy_req_reduction_per_condition_require_valid_building_condition(reduction_per_condition_df):
    reduction_per_condition_df.loc[0, 'building_condition'] = 'not_a_condition'
    with pytest.raises(pa.errors.SchemaError):
        energy_requirement_reduction_per_condition.validate(reduction_per_condition_df)


def test_energy_req_reduction_per_condition_require_exisiting_building_condition(reduction_per_condition_df):
    reduction_per_condition_df.loc[0, 'building_condition'] = 'demolition'
    with pytest.raises(pa.errors.SchemaError):
        energy_requirement_reduction_per_condition.validate(reduction_per_condition_df)


def test_energy_req_reduction_per_condition_value_between_zero_and_one(reduction_per_condition_df):
    reduction_per_condition_df.loc[0, 'reduction_share'] = -1
    with pytest.raises(pa.errors.SchemaError):
        energy_requirement_reduction_per_condition.validate(reduction_per_condition_df)

    reduction_per_condition_df.loc[0, 'reduction_share'] = 1.01
    with pytest.raises(pa.errors.SchemaError):
        energy_requirement_reduction_per_condition.validate(reduction_per_condition_df)


def test_energy_req_reduction_per_condition_require_unique_rows():
    duplicate_df = pd.DataFrame(columns=['building_category', 'TEK', 'purpose', 'building_condition',
                                         'reduction_share'],
                                data=[['house', 'default', 'heating_rv', 'original_condition', 0.1],
                                      ['house', 'default', 'heating_rv', 'original_condition', 0.2],
                                      ['house', 'default', 'heating_rv', 'original_condition', 0.2]
                                      ])
    with pytest.raises(pa.errors.SchemaError):
        energy_requirement_reduction_per_condition.validate(duplicate_df)


def test_energy_req_reduction_per_condition_allow_missing_building_conditions(reduction_per_condition_df):
    reduction_per_condition_df.drop(index=0, inplace=True)
    energy_requirement_reduction_per_condition.validate(reduction_per_condition_df)


@pytest.fixture
def yearly_improvements_df():
    return pd.DataFrame(columns=['building_category', 'TEK', 'purpose', 'yearly_efficiency_improvement'],
                        data=[
                            ['default', 'default', 'cooling', 0.0],
                            ['default', 'default', 'electrical_equipment', 0.1],
                            ['default', 'default', 'fans_and_pumps', 0.0],
                            ['default', 'default', 'heating_dhw', 0.0],
                            ['default', 'default', 'lighting', 0.05],
                            ['house', 'TEK01', 'heating_rv', 0.0]
                        ])


def test_energy_req_yearly_improvements(yearly_improvements_df):
    energy_requirement_yearly_improvements.validate(yearly_improvements_df)


def test_energy_req_yearly_improvements_require_valid_building_cat(yearly_improvements_df):
    yearly_improvements_df.loc[0, 'building_category'] = 'not_a_category'
    with pytest.raises(pa.errors.SchemaError):
        energy_requirement_yearly_improvements.validate(yearly_improvements_df)


def test_energy_req_yearly_improvements_require_valid_tek(yearly_improvements_df):
    yearly_improvements_df.loc[0, 'TEK'] = 'TAKK'
    with pytest.raises(pa.errors.SchemaError):
        energy_requirement_yearly_improvements.validate(yearly_improvements_df)


def test_energy_req_yearly_improvements_require_valid_purpose(yearly_improvements_df):
    yearly_improvements_df.loc[0, 'purpose'] = 'not_a_purpose'
    with pytest.raises(pa.errors.SchemaError):
        energy_requirement_yearly_improvements.validate(yearly_improvements_df)


def test_energy_req_yearly_improvements_value_between_zero_and_one(yearly_improvements_df):
    yearly_improvements_df.loc[0, 'yearly_efficiency_improvement'] = -1
    with pytest.raises(pa.errors.SchemaError):
        energy_requirement_yearly_improvements.validate(yearly_improvements_df)

    yearly_improvements_df.loc[0, 'yearly_efficiency_improvement'] = 2
    with pytest.raises(pa.errors.SchemaError):
        energy_requirement_yearly_improvements.validate(yearly_improvements_df)


def test_energy_req_yearly_improvements_require_unique_rows():
    duplicate_df = pd.DataFrame(columns=['building_category', 'TEK', 'purpose', 'yearly_efficiency_improvement'],
                                data=[['default', 'default', 'cooling', 0.0],
                                      ['default', 'default', 'cooling', 0.1],
                                      ['default', 'default', 'cooling', 0.0]])
    with pytest.raises(pa.errors.SchemaError):
        energy_requirement_yearly_improvements(duplicate_df)


@pytest.fixture
def policy_improvements_df():
    df = pd.DataFrame(
        columns=['building_category', 'TEK', 'purpose', 'period_start_year', 'period_end_year',
                 'improvement_at_period_end'],
        data=[['default', 'default', 'lighting', 2018, 2030, 0.6],
              ['house', 'TEK01', 'default', 2020, 2040, 0.9]])
    return df


def test_energy_req_policy_improvements(policy_improvements_df):
    energy_requirement_policy_improvements.validate(policy_improvements_df)


def test_energy_req_policy_improvements_require_valid_building_cat(policy_improvements_df):
    policy_improvements_df.loc[0, 'building_category'] = 'not_a_category'
    with pytest.raises(pa.errors.SchemaError):
        energy_requirement_policy_improvements.validate(policy_improvements_df)


def test_energy_req_policy_improvements_require_valid_tek(policy_improvements_df):
    policy_improvements_df.loc[0, 'TEK'] = 'TAKK'
    with pytest.raises(pa.errors.SchemaError):
        energy_requirement_policy_improvements.validate(policy_improvements_df)


def test_energy_req_policy_improvements_require_valid_purpose(policy_improvements_df):
    policy_improvements_df.loc[0, 'purpose'] = 'not_a_purpose'
    with pytest.raises(pa.errors.SchemaError):
        energy_requirement_policy_improvements.validate(policy_improvements_df)


def test_energy_req_policy_improvements_wrong_year_range(policy_improvements_df):
    policy_improvements_df.loc[0, 'period_start_year'] = 2050
    policy_improvements_df.loc[0, 'period_end_year'] = 2010
    
    with pytest.raises(pa.errors.SchemaError):
        energy_requirement_policy_improvements.validate(policy_improvements_df)


@pytest.mark.parametrize('start_year', [-1, ""])
def test_energy_req_policy_improvements_wrong_start_year(policy_improvements_df, start_year):
    policy_improvements_df['period_start_year'] = start_year
    with pytest.raises(pa.errors.SchemaError):
        energy_requirement_policy_improvements.validate(policy_improvements_df)


@pytest.mark.parametrize('end_year', [-1, ""])
def test_energy_req_policy_improvements_wrong_end_year(policy_improvements_df, end_year):
    policy_improvements_df['period_end_year'] = end_year
    with pytest.raises(pa.errors.SchemaError):
        energy_requirement_policy_improvements.validate(policy_improvements_df)


@pytest.mark.parametrize('improvement_value', [-1, 2])
def test_energy_req_policy_improvements_value_between_zero_and_one(policy_improvements_df, 
                                                                   improvement_value):
    policy_improvements_df.loc[0, 'improvement_at_period_end'] = improvement_value
    with pytest.raises(pa.errors.SchemaError):
        energy_requirement_policy_improvements.validate(policy_improvements_df)


def test_energy_req_policy_improvements_require_unique_rows():
    duplicate_df = pd.DataFrame(
        columns=['building_category', 'TEK', 'purpose', 'period_start_year', 'period_end_year',
                 'improvement_at_period_end'],
        data=[['default', 'default', 'lighting', 2018, 2030, 0.6],
              ['default', 'default', 'lighting', 2018, 2030, 0.6],
              ['default', 'default', 'lighting', 2018, 2030, 0.1]])
    with pytest.raises(pa.errors.SchemaError):
        energy_requirement_policy_improvements(duplicate_df)


def test_heating_systems_ok():
    heating_systems_csv = """building_category,TEK,Oppvarmingstyper,tek_share,Ekstralast andel,Grunnlast andel,Spisslast andel,Grunnlast virkningsgrad,Spisslast virkningsgrad,Ekstralast virkningsgrad,Tappevann virkningsgrad,Spesifikt elforbruk,Kjoling virkningsgrad
apartment_block,TEK07,Electricity,0.0,0.0,1.0,0.0,1.0,1.0,1,0.98,1,4
retail,TEK97,Electricity,0.08158166937579898,0.0,1.0,0.0,1.0,1.0,1,0.98,1,4
retail,PRE_TEK49,Electricity,0.07593898514970877,0.0,1.0,0.0,1.0,1.0,1,0.98,1,4"""
    heating_systems.validate(pd.read_csv(io.StringIO(heating_systems_csv)))


def test_area_per_person_ok():
    area_per_person_csv = """building_category,area_per_person
kindergarten,0.6
retail,6.0
hotel,1.6
sports,1.3
office,5.5
culture,1.3
school,2.8
nursing_home,1.3
hospital,0.6
university,0.6"""
    area_per_person.validate(pd.read_csv(io.StringIO(area_per_person_csv)))


def test_area_per_person_raises_schema_error():
    area_per_person_csv = """building_category,area_per_person
invalid_category,0.6
"""
    with pytest.raises(pa.errors.SchemaError):
        area_per_person.validate(pd.read_csv(io.StringIO(area_per_person_csv)))<|MERGE_RESOLUTION|>--- conflicted
+++ resolved
@@ -15,17 +15,11 @@
                             new_buildings_house_share,
                             population,
                             scurve_parameters,
-<<<<<<< HEAD
-                            energy_by_floor_area,
-                            heating_reduction,
-                            check_overlapping_tek_periods)
-=======
                             energy_requirement_original_condition,
                             energy_requirement_reduction_per_condition,
                             energy_requirement_yearly_improvements,
                             heating_systems,
                             energy_requirement_policy_improvements, area_per_person)
->>>>>>> dbe24168
 
 
 @pytest.fixture
